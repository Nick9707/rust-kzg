use crate::consts::{expand_root_of_unity, SCALE2_ROOT_OF_UNITY, SCALE_FACTOR};
use blst::{
    blst_fp, blst_fp2, blst_fr, blst_fr_add, blst_fr_cneg, blst_fr_eucl_inverse,
    blst_fr_from_uint64, blst_fr_inverse, blst_fr_mul, blst_fr_sqr, blst_fr_sub, blst_p1, blst_p2,
<<<<<<< HEAD
    blst_uint64_from_fr, blst_fr_from_scalar, blst_scalar_from_fr, blst_p1_affine, blst_p2_affine
};
use kzg::{FFTSettings, Fr, Poly, G1, Scalar};
=======
    blst_uint64_from_fr,
};
use kzg::{FFTSettings, Fr, Poly, G1, FFTFr};
use crate::poly_utils::{poly_norm, poly_quotient_length};
use crate::utils::{log2_pow2, log2_u64, min_u64, next_power_of_two};
use crate::zero_poly::pad_poly;
>>>>>>> b0c45b16

pub struct FsFr(pub blst::blst_fr);

impl Fr for FsFr {
    fn default() -> Self {
        Self(blst_fr::default())
    }

    fn zero() -> Self {
        Self::from_u64(0)
    }

    fn one() -> Self {
        Self::from_u64(1)
    }

    fn rand() -> Self {
        let val: [u64; 4] = rand::random();
        let mut ret = Self::default();
        unsafe {
            blst_fr_from_uint64(&mut ret.0, val.as_ptr());
        }

        ret
    }

    fn from_u64_arr(u: &[u64; 4]) -> Self {
        let mut ret = Self::default();
        unsafe {
            blst_fr_from_uint64(&mut ret.0, u.as_ptr());
        }

        ret
    }

    fn from_u64(val: u64) -> Self {
        Self::from_u64_arr(&[val, 0, 0, 0])
    }

    fn is_one(&self) -> bool {
        let mut val: [u64; 4] = [0; 4];
        unsafe {
            blst_uint64_from_fr(val.as_mut_ptr(), &self.0);
        }
        return val[0] == 1 && val[1] == 0 && val[2] == 0 && val[3] == 0;
    }

    fn is_zero(&self) -> bool {
        let mut val: [u64; 4] = [0; 4];
        unsafe {
            blst_uint64_from_fr(val.as_mut_ptr(), &self.0);
        }
        return val[0] == 0 && val[1] == 0 && val[2] == 0 && val[3] == 0;
    }

    fn sqr(&self) -> Self {
        let mut ret = Self::default();
        unsafe {
            blst_fr_sqr(&mut ret.0, &self.0);
        }

        ret
    }

<<<<<<< HEAD
    // TODO: double-check implementation
    fn pow(&self, n: usize) -> Self {
        //fr_t tmp = *a;
        let mut tmp = self.clone();
    
        //*out = fr_one;
        let mut out = Self::one();
        let mut n2 = n;
    
        //unsafe {
            loop {
                if n2 & 1 == 1 {
                    // blst_fr_mul(&mut out.0, &out.0, &tmp.0);
                    out = out.mul(&tmp);
                }
                n2 = n2 >> 1;
                if n == 0 {
                    break;
                }
                // blst_fr_sqr(&mut tmp.0, &tmp.0);
                tmp = tmp.sqr();
            }
        //}
    
        out
    }

=======
>>>>>>> b0c45b16
    fn mul(&self, b: &Self) -> Self {
        let mut ret = Self::default();
        unsafe {
            blst_fr_mul(&mut ret.0, &self.0, &b.0);
        }

        ret
    }

    fn add(&self, b: &Self) -> Self {
        let mut ret = Self::default();
        unsafe {
            blst_fr_add(&mut ret.0, &self.0, &b.0);
        }

        ret
    }

    fn sub(&self, b: &Self) -> Self {
        let mut ret = Self::default();
        unsafe {
            blst_fr_sub(&mut ret.0, &self.0, &b.0);
        }

        ret
    }

    fn eucl_inverse(&self) -> Self {
        let mut ret = Self::default();
        unsafe {
            blst_fr_eucl_inverse(&mut ret.0, &self.0);
        }

        return ret;
    }

    fn negate(&self) -> Self {
        let mut ret = Self::default();
        unsafe {
            blst_fr_cneg(&mut ret.0, &self.0, true);
        }

        ret
    }

    fn inverse(&self) -> Self {
        let mut ret = Self::default();
        unsafe {
            blst_fr_inverse(&mut ret.0, &self.0);
        }

        ret
    }

<<<<<<< HEAD
    fn get_scalar(&self) -> Scalar {
        let mut scalar = Scalar::default();
        unsafe {
            blst_scalar_from_fr(&mut scalar, &self.0);
        }

        scalar
=======
    fn pow(&self, n: usize) -> Self {
        todo!("double check implementation");
        //fr_t tmp = *a;
        let mut tmp = self.clone();

        //*out = fr_one;
        let mut out = Self::one();
        let mut n2 = n;

        unsafe {
            loop {
                if n2 & 1 == 1 {
                    blst_fr_mul(&mut out.0, &out.0, &tmp.0);
                }
                n2 = n2 >> 1;
                if n == 0 {
                    break;
                }
                blst_fr_sqr(&mut out.0, &tmp.0);
            }
        }

        out
>>>>>>> b0c45b16
    }

    fn equals(&self, b: &Self) -> bool {
        let mut val_a: [u64; 4] = [0; 4];
        let mut val_b: [u64; 4] = [0; 4];

        unsafe {
            blst_uint64_from_fr(val_a.as_mut_ptr(), &self.0);
            blst_uint64_from_fr(val_b.as_mut_ptr(), &b.0);
        }

        return val_a[0] == val_b[0]
            && val_a[1] == val_b[1]
            && val_a[2] == val_b[2]
            && val_a[3] == val_b[3];
    }

<<<<<<< HEAD
    fn from_scalar(scalar: &Scalar) -> Self {
        let mut fr = blst_fr::default();
        unsafe {
            blst_fr_from_scalar(&mut fr, scalar);
        }
        let mut ret = Self::default();
        ret.0 = fr;
        ret
=======
    fn div(&self, b: &Self) -> Result<Self, String> {
        let tmp = b.eucl_inverse();
        let out = self.mul(&tmp);

        Ok(out)
>>>>>>> b0c45b16
    }

    fn destroy(&mut self) {}
}

impl Clone for FsFr {
    fn clone(&self) -> Self {
        FsFr(self.0.clone())
    }
}

impl Copy for FsFr {}

<<<<<<< HEAD
pub struct FsG1(pub blst::blst_p1);
=======
pub struct FsG1(blst::blst_p1);
>>>>>>> b0c45b16

impl FsG1 {
    pub(crate) fn from_xyz(x: blst_fp, y: blst_fp, z: blst_fp) -> Self {
        FsG1(blst_p1 { x, y, z })
    }
}

impl G1 for FsG1 {
    fn default() -> Self {
<<<<<<< HEAD
        Self(blst_p1::default())
=======
        todo!()
    }

    fn rand() -> Self {
        todo!()
>>>>>>> b0c45b16
    }

    fn add_or_double(&mut self, b: &Self) -> Self {
        todo!()
    }

    fn equals(&self, b: &Self) -> bool {
        todo!()
    }

    fn destroy(&mut self) {
        todo!()
    }
}

impl Clone for FsG1 {
    fn clone(&self) -> Self {
        todo!()
    }
}

impl Copy for FsG1 {}

<<<<<<< HEAD
pub struct FsG2(pub blst::blst_p2);
=======
pub struct FsG2(blst::blst_p2);
>>>>>>> b0c45b16

impl FsG2 {
    pub(crate) fn from_xyz(x: blst_fp2, y: blst_fp2, z: blst_fp2) -> Self {
        FsG2(blst_p2 { x, y, z })
    }
<<<<<<< HEAD

    pub fn default() -> Self {
        Self(blst_p2::default())
    }
    
}

impl Clone for FsG2 {
    fn clone(&self) -> Self {
        todo!()
    }
}

impl Copy for FsG2 {}

=======
}

>>>>>>> b0c45b16
pub struct FsPoly {
    pub coeffs: Vec<FsFr>,
}

impl Poly<FsFr> for FsPoly {
    fn default() -> Self {
        // Not perfect, but shouldn't fail
        Self::new(0).unwrap()
    }

    fn new(size: usize) -> Result<Self, String> {
        Ok(Self {
            coeffs: vec![FsFr::default(); size],
        })
    }

    fn get_coeff_at(&self, i: usize) -> FsFr {
        self.coeffs[i]
    }

    fn set_coeff_at(&mut self, i: usize, x: &FsFr) {
        self.coeffs[i] = x.clone()
    }

    fn get_coeffs(&self) -> &[FsFr] {
        &self.coeffs
    }

    fn len(&self) -> usize {
        self.coeffs.len()
    }

    fn eval(&self, x: &FsFr) -> FsFr {
        if self.coeffs.len() == 0 {
            return FsFr::zero();
        } else if x.is_zero() {
            return self.coeffs[0].clone();
        }

        let mut ret = self.coeffs[self.coeffs.len() - 1].clone();
        let mut i = self.coeffs.len() - 2;
        loop {
            let temp = ret.mul(&x);
            ret = temp.add(&self.coeffs[i]);

            if i == 0 {
                break;
            }
            i -= 1;
        }

        return ret;
    }

    fn scale(&mut self) {
        let scale_factor = FsFr::from_u64(SCALE_FACTOR);
        let inv_factor = scale_factor.inverse();

        let mut factor_power = FsFr::one();
        for i in 0..self.coeffs.len() {
            factor_power = factor_power.mul(&inv_factor);
            self.coeffs[i] = self.coeffs[i].mul(&factor_power);
        }
    }

    fn unscale(&mut self) {
        let scale_factor = FsFr::from_u64(SCALE_FACTOR);

        let mut factor_power = FsFr::one();
        for i in 0..self.coeffs.len() {
            factor_power = factor_power.mul(&scale_factor);
            self.coeffs[i] = self.coeffs[i].mul(&factor_power);
        }
    }

<<<<<<< HEAD
    fn inverse(&mut self, new_len: usize) -> Result<Self, String> {
        todo!()
    }

    fn div(&mut self, x: &Self) -> Result<Self, String> {
        todo!()
    }

    fn destroy(&mut self) {}
=======
    // TODO: analyze how algo works
    fn inverse(&self, output_len: usize) -> Result<Self, String> {
        if self.coeffs.len() == 0 {
            return Err(String::from("Can't inverse a zero-length poly"));
        } else if self.coeffs[0].is_zero() {
            return Err(String::from("First coefficient of polynomial mustn't be zero"));
        }

        let mut ret = FsPoly { coeffs: vec![Fr::default(); output_len] };
        // If the input polynomial is constant, the remainder of the series is zero
        if self.coeffs.len() == 1 {
            ret.coeffs[0] = self.coeffs[0].eucl_inverse();

            for i in 1..output_len {
                ret.coeffs[i] = Fr::zero();
            }

            return Ok(ret);
        }

        let maxd = output_len - 1;

        // Max space for multiplications is (2 * length - 1)
        let scale: usize = log2_pow2(next_power_of_two(2 * output_len - 1));
        let fs = FsFFTSettings::new(scale).unwrap();

        // To store intermediate results
        let mut tmp0 = FsPoly { coeffs: vec![Fr::default(); output_len] };
        let mut tmp1 = FsPoly { coeffs: vec![Fr::default(); output_len] };

        // Base case for d == 0
        ret.coeffs[0] = self.coeffs[0].eucl_inverse();
        let mut d: usize = 0;
        let mut mask: usize = 1 << log2_u64(maxd);
        while mask != 0 {
            d = 2 * d + (if (maxd & mask) != 0 { 1 } else { 0 });
            mask = mask >> 1;

            // b.c -> tmp0 (we're using out for c)
            // tmp0.length = min_u64(d + 1, b->length + output->length - 1);
            let len_temp = min_u64(d + 1, self.coeffs.len() + output_len - 1);
            tmp0 = self.mul(&ret, len_temp).unwrap();

            // 2 - b.c -> tmp0
            for i in 0..tmp0.coeffs.len() {
                tmp0.coeffs[i] = tmp0.coeffs[i].negate();
            }
            let fr_two = Fr::from_u64(2);
            tmp0.coeffs[0] = tmp0.coeffs[0].add(&fr_two);

            // c.(2 - b.c) -> tmp1;
            tmp1 = ret.mul(&tmp0, d + 1).unwrap();

            // output->length = tmp1.length;
            for i in 0..tmp1.coeffs.len() {
                ret.coeffs.push(tmp1.coeffs[i]);
            }
        }

        if d + 1 != output_len {
            return Err(String::from(""));
        }

        Ok(ret)
    }

    fn div(&self, x: &Self) -> Result<Self, String> {
        return if self.coeffs.len() >= x.coeffs.len() || self.coeffs.len() < 128 { // Tunable paramter
            self.div_long(&x)
        } else {
            self.div_fast(&x)
        };
    }

    fn mul_direct(&self, x: &Self, output_len: usize) -> Result<Self, String> {
        let a_degree: usize = self.coeffs.len() - 1;
        let b_degree: usize = x.coeffs.len() - 1;
        let mut ret = FsPoly { coeffs: Vec::default() };

        for _ in 0..output_len {
            ret.coeffs.push(Fr::zero());
        }

        // Truncate the output to the length of the output polynomial
        for i in 0..(a_degree + 1) {
            let mut j: usize = 0;
            while j <= b_degree && (i + j) < ret.coeffs.len() {
                let tmp = self.coeffs[i].mul(&x.coeffs[j]);
                ret.coeffs[i + j] = ret.coeffs[i + j].add(&tmp);

                j += 1;
            }
        }

        Ok(ret)
    }

    fn mul_fft(&self, x: &Self, output_len: usize) -> Result<Self, String> {
        // Poly mul fft

        // Truncate a and b so as not to do excess work for the number of coefficients required.
        let a_len = min_u64(self.len(), output_len);
        let b_len = min_u64(x.len(), output_len);
        let length = next_power_of_two(a_len + b_len - 1);

        let scale: usize = log2_pow2(length);
        let fs = FsFFTSettings::new(scale).unwrap();

        if length > fs.max_width {
            return Err(String::from("Length too long"));
        }

        let a_pad = pad_poly(&self, length).unwrap();
        let b_pad = pad_poly(&x, length).unwrap();
        let a_fft = fs.fft_fr(&a_pad, false).unwrap();
        let b_fft = fs.fft_fr(&b_pad, false).unwrap();

        let mut ab_fft = a_pad;
        for i in 0..length {
            ab_fft[i] = a_fft[i].mul(&b_fft[i]);
        }
        let ab = fs.fft_fr(&ab_fft, true).unwrap();

        // Copy result to output
        // uint64_t data_len = min_u64(out->length, length);
        let mut ret = FsPoly { coeffs: Vec::default() };
        let data_len = min_u64(output_len, length);
        for i in 0..data_len {
            ret.coeffs.push(ab[i]);
        }
        for _ in data_len..output_len {
            ret.coeffs.push(FsFr::zero());
        }

        Ok(ret)
    }

    fn mul(&self, x: &Self, output_len: usize) -> Result<Self, String> {
        return if self.coeffs.len() < 64 || x.coeffs.len() < 64 || output_len < 128 { // Tunable parameter
            // Poly mul direct
            self.mul_direct(x, output_len)
        } else {
            self.mul_fft(x, output_len)
        };
    }

    fn destroy(&mut self) {}

    fn div_long(&self, divisor: &Self) -> Result<Self, String> {
        if divisor.coeffs.len() == 0 {
            return Err(String::from("Cant divide by zero"));
        } else if self.coeffs[self.coeffs.len() - 1].is_zero() {
            return Err(String::from("Highest coefficient must be non-zero"));
        }

        let out_length = poly_quotient_length(self, divisor);
        let mut out: FsPoly = FsPoly { coeffs: Vec::default() };
        //uint64_t a_pos = dividend->length - 1;
        //uint64_t b_pos = divisor->length - 1;
        //uint64_t diff = a_pos - b_pos;
        let mut a_pos = divisor.coeffs.len();
        let b_pos = self.coeffs.len();
        let mut diff = a_pos - b_pos;

        // Deal with the size of the output polynomial
        // uint64_t out_length = poly_quotient_length(dividend, divisor);
        let result = poly_quotient_length(&divisor, &self);
        assert!(result.is_ok());
        let out_length = result.unwrap();

        // CHECK(out->length >= out_length);
        assert!(out.coeffs.len() >= out_length);

        // If the divisor is larger than the dividend, the result is zero-length
        if out_length == 0 {
            return Ok(out);
        }

        //fr_t *a;
        // TRY(new_fr_array(&a, dividend->length));
        let mut a = vec![FsFr::default(); divisor.coeffs.len()];
        for i in 0..divisor.coeffs.len() {
            //a[i] = dividend->coeffs[i];
            a.push(divisor.coeffs[i]);
        }

        while diff > 0 {
            // fr_div(&out->coeffs[diff], &a[a_pos], &divisor->coeffs[b_pos]);
            let result = a[a_pos].div(&self.coeffs[b_pos]);
            assert!(result.is_ok());
            out.coeffs[diff] = result.unwrap();

            //unsafe {
            for i in 0..(b_pos + 1) {
                // fr_t tmp;
                //let mut tmp = FsFr::default();
                // a[diff + i] -= b[i] * quot
                // blst_fr_mul(&mut tmp, &out.coeffs[diff], &divisor.coeffs[i]);
                // blst_fr_sub(&mut a[diff + i], &a[diff + i], &tmp);
                let tmp = out.coeffs[diff].mul(&self.coeffs[i]);
                a[diff + i] = a[diff + i].sub(&tmp);
            }
            //}
            diff -= 1;
            a_pos -= 1;
        }
        // fr_div(&out->coeffs[0], &a[a_pos], &divisor->coeffs[b_pos]);
        let result = a[a_pos].div(&self.coeffs[b_pos]);
        assert!(result.is_ok());
        out.coeffs[0] = result.unwrap();

        Ok(out)
    }

    fn div_fast(&self, x: &Self) -> Result<Self, String> {
        // Dividing by zero is undefined
        assert!(self.coeffs.len() > 0);

        // The divisor's highest coefficient must be non-zero
        assert!(!&self.coeffs[self.coeffs.len() - 1].is_zero());

        let m: usize = x.coeffs.len() - 1;
        let n: usize = self.coeffs.len() - 1;

        // If the divisor is larger than the dividend, the result is zero-length
        if n > m {
            return Ok(FsPoly { coeffs: Vec::default() });
        }

        // Ensure the output poly has enough space allocated
        //CHECK(out->length >= m - n + 1);

        // Ensure that the divisor is well-formed for the inverse operation
        assert!(!&self.coeffs[self.coeffs.len() - 1].is_zero());

        let mut out = FsPoly { coeffs: Vec::default() };
        // Special case for divisor.length == 1 (it's a constant)
        if self.coeffs.len() == 1 {
            //out->length = dividend->length;
            for i in 0..x.coeffs.len() {
                out.coeffs.push(x.coeffs[i].div(&self.coeffs[0]).unwrap());
            }
            return Ok(out);
        }

        // poly a_flip, b_flip;
        let mut a_flip = FsPoly { coeffs: Vec::default() };
        let mut b_flip = FsPoly { coeffs: Vec::default() };

        // TRY(new_poly(&a_flip, dividend->length));
        // TRY(new_poly(&b_flip, divisor->length));
        // TRY(poly_flip(&a_flip, dividend));
        // TRY(poly_flip(&b_flip, divisor));
        a_flip = x.flip().unwrap();
        b_flip = self.flip().unwrap();

        // poly inv_b_flip;
        let mut inv_b_flip = FsPoly { coeffs: Vec::default() };
        // TRY(new_poly(&inv_b_flip, m - n + 1));
        // TRY(poly_inverse(&inv_b_flip, &b_flip));
        inv_b_flip = b_flip.inverse(m - n + 1).unwrap();

        // poly q_flip;
        let mut q_flip = FsPoly { coeffs: Vec::default() };
        // We need only m - n + 1 coefficients of q_flip
        // TRY(new_poly(&q_flip, m - n + 1));
        // TRY(poly_mul(&q_flip, &a_flip, &inv_b_flip));

        q_flip = a_flip.mul(&inv_b_flip, m - n + 1).unwrap();

        // out->length = m - n + 1;
        // TRY(poly_flip(out, &q_flip));
        out = q_flip.flip().unwrap();

        Ok(out)
    }

    fn flip(&self) -> Result<FsPoly, String> {
        let mut output = FsPoly { coeffs: Vec::default() };
        for i in 0..self.coeffs.len() {
            output.coeffs.push(self.coeffs[self.coeffs.len() - i - 1]);
        }

        Ok(output)
    }
>>>>>>> b0c45b16
}

impl Clone for FsPoly {
    fn clone(&self) -> Self {
        FsPoly {
            coeffs: self.coeffs.clone(),
        }
    }
}

pub struct FsFFTSettings {
    pub max_width: usize,
    pub root_of_unity: FsFr,
    pub expanded_roots_of_unity: Vec<FsFr>,
    pub reverse_roots_of_unity: Vec<FsFr>,
}

impl FFTSettings<FsFr> for FsFFTSettings {
    fn default() -> Self {
<<<<<<< HEAD
        Self::new(0).unwrap()
=======
        todo!()
>>>>>>> b0c45b16
    }

    /// Create FFTSettings with roots of unity for a selected scale. Resulting roots will have a magnitude of 2 ^ max_scale.
    fn new(scale: usize) -> Result<FsFFTSettings, String> {
        if scale >= SCALE2_ROOT_OF_UNITY.len() {
            return Err(String::from(
                "Scale is expected to be within root of unity matrix row size",
            ));
        }

        // max_width = 2 ^ max_scale
        let max_width: usize = 1 << scale;
        let root_of_unity = FsFr::from_u64_arr(&SCALE2_ROOT_OF_UNITY[scale]);

        // create max_width of roots & store them reversed as well
        let expanded_roots_of_unity = expand_root_of_unity(&root_of_unity, max_width).unwrap();
        let mut reverse_roots_of_unity = expanded_roots_of_unity.clone();
        reverse_roots_of_unity.reverse();

        Ok(FsFFTSettings {
            max_width,
            root_of_unity,
            expanded_roots_of_unity,
            reverse_roots_of_unity,
        })
    }

    fn get_max_width(&self) -> usize {
        self.max_width
    }

    fn get_expanded_roots_of_unity_at(&self, i: usize) -> FsFr {
        self.expanded_roots_of_unity[i]
    }

    fn get_expanded_roots_of_unity(&self) -> &[FsFr] {
        &self.expanded_roots_of_unity
    }

    fn get_reverse_roots_of_unity_at(&self, i: usize) -> FsFr {
        self.reverse_roots_of_unity[i]
    }

    fn get_reversed_roots_of_unity(&self) -> &[FsFr] {
        &self.reverse_roots_of_unity
    }

    fn destroy(&mut self) {}
}

impl Clone for FsFFTSettings {
    fn clone(&self) -> Self {
        let mut output = FsFFTSettings::new(0).unwrap();
        output.max_width = self.max_width;
        output.root_of_unity = self.root_of_unity.clone();
        output.expanded_roots_of_unity = self.expanded_roots_of_unity.clone();
        output.reverse_roots_of_unity = self.reverse_roots_of_unity.clone();
        output
    }
}

pub struct FsKZGSettings {
    pub fs: FsFFTSettings,
    // Both secret_g1 and secret_g2 have the same number of elements
    pub secret_g1: Vec<FsG1>,
    pub secret_g2: Vec<FsG2>,
<<<<<<< HEAD
}

impl FsKZGSettings {

    pub fn default() -> Self {
        let output = Self {
            secret_g1: Vec::default(),
            secret_g2: Vec::default(),
            fs: FsFFTSettings::default()
        };
        output
    }

    pub fn new(secret_g1: &Vec<FsG1>, secret_g2: &Vec<FsG2>, length: usize, fft_settings: &FsFFTSettings) -> Self {
        let mut kzg_settings = Self::default(); 

        // CHECK(length >= fs->max_width);
        // assert_eq!(secret_g1.len(), secret_g2.len());
        assert!(secret_g1.len() >= fft_settings.max_width);
        assert!(secret_g2.len() >= fft_settings.max_width);
        assert!(length >= fft_settings.max_width);

        // ks->length = length;

        // Allocate space for the secrets
        // TRY(new_g1_array(&ks->secret_g1, ks->length));
        // TRY(new_g2_array(&ks->secret_g2, ks->length));

        // Populate the secrets
        for i in 0..length {
            kzg_settings.secret_g1.push(secret_g1[i]);
            kzg_settings.secret_g2.push(secret_g2[i]);

            // kzg_settings.secret_g1[i] = secret_g1[i];
            // kzg_settings.secret_g2[i] = secret_g2[i];
        }
        kzg_settings.fs = fft_settings.clone();
        kzg_settings
    }
=======
>>>>>>> b0c45b16
}<|MERGE_RESOLUTION|>--- conflicted
+++ resolved
@@ -2,18 +2,12 @@
 use blst::{
     blst_fp, blst_fp2, blst_fr, blst_fr_add, blst_fr_cneg, blst_fr_eucl_inverse,
     blst_fr_from_uint64, blst_fr_inverse, blst_fr_mul, blst_fr_sqr, blst_fr_sub, blst_p1, blst_p2,
-<<<<<<< HEAD
-    blst_uint64_from_fr, blst_fr_from_scalar, blst_scalar_from_fr, blst_p1_affine, blst_p2_affine
+    blst_uint64_from_fr, blst_fr_from_scalar, blst_scalar_from_fr
 };
-use kzg::{FFTSettings, Fr, Poly, G1, Scalar};
-=======
-    blst_uint64_from_fr,
-};
-use kzg::{FFTSettings, Fr, Poly, G1, FFTFr};
-use crate::poly_utils::{poly_norm, poly_quotient_length};
+use kzg::{FFTSettings, Fr, Poly, G1, FFTFr, Scalar};
+use crate::poly_utils::{poly_quotient_length};
 use crate::utils::{log2_pow2, log2_u64, min_u64, next_power_of_two};
 use crate::zero_poly::pad_poly;
->>>>>>> b0c45b16
 
 pub struct FsFr(pub blst::blst_fr);
 
@@ -78,16 +72,15 @@
         ret
     }
 
-<<<<<<< HEAD
     // TODO: double-check implementation
     fn pow(&self, n: usize) -> Self {
         //fr_t tmp = *a;
         let mut tmp = self.clone();
-    
+
         //*out = fr_one;
         let mut out = Self::one();
         let mut n2 = n;
-    
+
         //unsafe {
             loop {
                 if n2 & 1 == 1 {
@@ -102,12 +95,10 @@
                 tmp = tmp.sqr();
             }
         //}
-    
+
         out
     }
 
-=======
->>>>>>> b0c45b16
     fn mul(&self, b: &Self) -> Self {
         let mut ret = Self::default();
         unsafe {
@@ -162,7 +153,6 @@
         ret
     }
 
-<<<<<<< HEAD
     fn get_scalar(&self) -> Scalar {
         let mut scalar = Scalar::default();
         unsafe {
@@ -170,31 +160,6 @@
         }
 
         scalar
-=======
-    fn pow(&self, n: usize) -> Self {
-        todo!("double check implementation");
-        //fr_t tmp = *a;
-        let mut tmp = self.clone();
-
-        //*out = fr_one;
-        let mut out = Self::one();
-        let mut n2 = n;
-
-        unsafe {
-            loop {
-                if n2 & 1 == 1 {
-                    blst_fr_mul(&mut out.0, &out.0, &tmp.0);
-                }
-                n2 = n2 >> 1;
-                if n == 0 {
-                    break;
-                }
-                blst_fr_sqr(&mut out.0, &tmp.0);
-            }
-        }
-
-        out
->>>>>>> b0c45b16
     }
 
     fn equals(&self, b: &Self) -> bool {
@@ -212,7 +177,6 @@
             && val_a[3] == val_b[3];
     }
 
-<<<<<<< HEAD
     fn from_scalar(scalar: &Scalar) -> Self {
         let mut fr = blst_fr::default();
         unsafe {
@@ -221,13 +185,13 @@
         let mut ret = Self::default();
         ret.0 = fr;
         ret
-=======
+    }
+
     fn div(&self, b: &Self) -> Result<Self, String> {
         let tmp = b.eucl_inverse();
         let out = self.mul(&tmp);
 
         Ok(out)
->>>>>>> b0c45b16
     }
 
     fn destroy(&mut self) {}
@@ -241,11 +205,7 @@
 
 impl Copy for FsFr {}
 
-<<<<<<< HEAD
 pub struct FsG1(pub blst::blst_p1);
-=======
-pub struct FsG1(blst::blst_p1);
->>>>>>> b0c45b16
 
 impl FsG1 {
     pub(crate) fn from_xyz(x: blst_fp, y: blst_fp, z: blst_fp) -> Self {
@@ -255,15 +215,11 @@
 
 impl G1 for FsG1 {
     fn default() -> Self {
-<<<<<<< HEAD
         Self(blst_p1::default())
-=======
-        todo!()
     }
 
     fn rand() -> Self {
         todo!()
->>>>>>> b0c45b16
     }
 
     fn add_or_double(&mut self, b: &Self) -> Self {
@@ -275,6 +231,10 @@
     }
 
     fn destroy(&mut self) {
+        todo!()
+    }
+
+    fn div(&self, b: &Self) -> Result<Self, String> {
         todo!()
     }
 }
@@ -287,22 +247,17 @@
 
 impl Copy for FsG1 {}
 
-<<<<<<< HEAD
 pub struct FsG2(pub blst::blst_p2);
-=======
-pub struct FsG2(blst::blst_p2);
->>>>>>> b0c45b16
 
 impl FsG2 {
     pub(crate) fn from_xyz(x: blst_fp2, y: blst_fp2, z: blst_fp2) -> Self {
         FsG2(blst_p2 { x, y, z })
     }
-<<<<<<< HEAD
 
     pub fn default() -> Self {
         Self(blst_p2::default())
     }
-    
+
 }
 
 impl Clone for FsG2 {
@@ -313,10 +268,6 @@
 
 impl Copy for FsG2 {}
 
-=======
-}
-
->>>>>>> b0c45b16
 pub struct FsPoly {
     pub coeffs: Vec<FsFr>,
 }
@@ -392,19 +343,8 @@
         }
     }
 
-<<<<<<< HEAD
-    fn inverse(&mut self, new_len: usize) -> Result<Self, String> {
-        todo!()
-    }
-
-    fn div(&mut self, x: &Self) -> Result<Self, String> {
-        todo!()
-    }
-
-    fn destroy(&mut self) {}
-=======
     // TODO: analyze how algo works
-    fn inverse(&self, output_len: usize) -> Result<Self, String> {
+    fn inverse(&mut self, output_len: usize) -> Result<Self, String> {
         if self.coeffs.len() == 0 {
             return Err(String::from("Can't inverse a zero-length poly"));
         } else if self.coeffs[0].is_zero() {
@@ -509,7 +449,7 @@
         let length = next_power_of_two(a_len + b_len - 1);
 
         let scale: usize = log2_pow2(length);
-        let fs = FsFFTSettings::new(scale).unwrap();
+        let mut fs = FsFFTSettings::new(scale).unwrap();
 
         if length > fs.max_width {
             return Err(String::from("Length too long"));
@@ -688,7 +628,6 @@
 
         Ok(output)
     }
->>>>>>> b0c45b16
 }
 
 impl Clone for FsPoly {
@@ -708,11 +647,7 @@
 
 impl FFTSettings<FsFr> for FsFFTSettings {
     fn default() -> Self {
-<<<<<<< HEAD
         Self::new(0).unwrap()
-=======
-        todo!()
->>>>>>> b0c45b16
     }
 
     /// Create FFTSettings with roots of unity for a selected scale. Resulting roots will have a magnitude of 2 ^ max_scale.
@@ -779,7 +714,6 @@
     // Both secret_g1 and secret_g2 have the same number of elements
     pub secret_g1: Vec<FsG1>,
     pub secret_g2: Vec<FsG2>,
-<<<<<<< HEAD
 }
 
 impl FsKZGSettings {
@@ -794,7 +728,7 @@
     }
 
     pub fn new(secret_g1: &Vec<FsG1>, secret_g2: &Vec<FsG2>, length: usize, fft_settings: &FsFFTSettings) -> Self {
-        let mut kzg_settings = Self::default(); 
+        let mut kzg_settings = Self::default();
 
         // CHECK(length >= fs->max_width);
         // assert_eq!(secret_g1.len(), secret_g2.len());
@@ -819,6 +753,4 @@
         kzg_settings.fs = fft_settings.clone();
         kzg_settings
     }
-=======
->>>>>>> b0c45b16
 }