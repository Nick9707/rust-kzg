use crate::consts::{expand_root_of_unity, SCALE2_ROOT_OF_UNITY, SCALE_FACTOR};
use blst::{blst_fr_from_uint64, blst_uint64_from_fr, blst_fr_inverse, blst_fr_mul};
use kzg::{Fr, G1, G2};

pub fn fr_is_one(fr: &Fr) -> bool {
    let mut val: [u64; 4] = [0; 4];
    unsafe {
        blst_uint64_from_fr(val.as_mut_ptr(), fr);
    }
    return val[0] == 1 && val[1] == 0 && val[2] == 0 && val[3] == 0;
}

pub fn fr_is_zero(fr: &Fr) -> bool {
    let mut val: [u64; 4] = [0; 4];
    unsafe {
        blst_uint64_from_fr(val.as_mut_ptr(), fr);
    }
    return val[0] == 0 && val[1] == 0 && val[2] == 0 && val[3] == 0;
}

pub fn create_fr_one() -> Fr {
    let mut ret: Fr = Fr::default();
    unsafe {
        blst_fr_from_uint64(&mut ret, [1, 0, 0, 0].as_ptr());
    }

    ret
}

pub fn fr_are_equal(a: &Fr, b: &Fr) -> bool {
    let mut val_a: [u64; 4] = [0; 4];
    let mut val_b: [u64; 4] = [0; 4];

    unsafe {
        blst_uint64_from_fr(val_a.as_mut_ptr(), a);
        blst_uint64_from_fr(val_b.as_mut_ptr(), b);
    }

    return val_a[0] == val_b[0]
        && val_a[1] == val_b[1]
        && val_a[2] == val_b[2]
        && val_a[3] == val_b[3];
}

pub fn create_fr_rand() -> Fr {
    let val: [u64; 4] = rand::random();
    let mut ret: Fr = Fr::default();
    unsafe {
        blst_fr_from_uint64(&mut ret, val.as_ptr());
    }

    ret
}

pub struct Poly {
    pub coeffs: Vec<Fr>,
}

impl Poly {
    pub fn scale(&mut self) {
        let mut scale_factor: Fr = Fr::default();
        let mut inv_factor: Fr = Fr::default();

        unsafe {
            blst_fr_from_uint64(&mut scale_factor, [SCALE_FACTOR, 0, 0, 0].as_ptr());
            blst_fr_inverse(&mut inv_factor, &scale_factor);
        }

        let mut factor_power = create_fr_one();
        for i in 0..self.coeffs.len() {
            unsafe {
                blst_fr_mul(&mut factor_power, &factor_power, &inv_factor);
                blst_fr_mul(&mut self.coeffs[i], &self.coeffs[i], &factor_power);
            }
        }
    }

    pub fn unscale(&mut self) {
        let mut scale_factor: Fr = Fr::default();

        unsafe {
            blst_fr_from_uint64(&mut scale_factor, [SCALE_FACTOR, 0, 0, 0].as_ptr());
        }

        let mut factor_power = create_fr_one();
        for i in 0..self.coeffs.len() {
            unsafe {
                blst_fr_mul(&mut factor_power, &factor_power, &scale_factor);
                blst_fr_mul(&mut self.coeffs[i], &self.coeffs[i], &factor_power);
            }
        }
    }
}

pub struct FFTSettings {
<<<<<<< HEAD
    pub max_width: u64,
    pub root_of_unity: Fr,
    pub expanded_roots_of_unity: Vec<Fr>,
    pub reverse_roots_of_unity: Vec<Fr>,
=======
    pub max_width: usize,
    pub root_of_unity: Fr,
    pub expanded_roots_of_unity: Vec<Fr>,
    pub reverse_roots_of_unity: Vec<Fr>,
}

impl FFTSettings {
    pub fn from_scale(max_scale: usize) -> Result<FFTSettings, String> {
        if max_scale >= SCALE2_ROOT_OF_UNITY.len() {
            return Err(String::from(
                "Scale is expected to be within root of unity matrix row size",
            ));
        }

        let max_width: usize = 1 << max_scale;
        let mut root_of_unity: Fr = Fr::default();
        unsafe {
            blst_fr_from_uint64(&mut root_of_unity, SCALE2_ROOT_OF_UNITY[max_scale].as_ptr());
        }

        let expanded_roots_of_unity = expand_root_of_unity(&root_of_unity, max_width).unwrap();
        let mut reverse_roots_of_unity = expanded_roots_of_unity.clone();

        for i in 0..(max_width + 1) {
            reverse_roots_of_unity[i] = expanded_roots_of_unity[max_width - i];
        }

        return Ok(FFTSettings {
            max_width,
            root_of_unity,
            expanded_roots_of_unity,
            reverse_roots_of_unity,
        });
    }
>>>>>>> 34efb03b
}

pub struct KZGSettings {
    pub fs: FFTSettings,
    // Both secret_g1 and secret_g2 have the same number of elements
    pub secret_g1: Vec<G1>,
    pub secret_g2: Vec<G2>,
}<|MERGE_RESOLUTION|>--- conflicted
+++ resolved
@@ -93,12 +93,6 @@
 }
 
 pub struct FFTSettings {
-<<<<<<< HEAD
-    pub max_width: u64,
-    pub root_of_unity: Fr,
-    pub expanded_roots_of_unity: Vec<Fr>,
-    pub reverse_roots_of_unity: Vec<Fr>,
-=======
     pub max_width: usize,
     pub root_of_unity: Fr,
     pub expanded_roots_of_unity: Vec<Fr>,
@@ -133,7 +127,6 @@
             reverse_roots_of_unity,
         });
     }
->>>>>>> 34efb03b
 }
 
 pub struct KZGSettings {
