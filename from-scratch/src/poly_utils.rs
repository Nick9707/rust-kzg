--- conflicted
+++ resolved
@@ -1,35 +1,7 @@
-<<<<<<< HEAD
-
-use crate::kzg_types::{FsFFTSettings, FsPoly, FsFr};
-// use blst::{
-//     blst_fr_eucl_inverse,
-//     blst_fr_mul,
-//     blst_fr_sub,
-//     blst_fr_add,
-//     blst_fr
-// };
-use kzg::{Fr, FFTSettings, FFTFr};
-use crate::utils::{next_power_of_two, log2_pow2, log2_u64, min_u64};
-
-pub fn fr_div(a: &FsFr, b: &FsFr) -> Result<FsFr, String> {
-    // let mut tmp = FsFr::default();
-    // let mut out = FsFr::default();
-
-    let tmp = b.eucl_inverse();
-    let out = a.mul(&tmp);
-    // unsafe {
-    //     blst_fr_eucl_inverse(&mut tmp as *mut blst_fr, b.0);
-    //     blst_fr_mul(&mut out, a, &tmp);
-    // }
-    Ok(out)
-}
-
-=======
-use kzg::{Fr, Poly};
+use kzg::{Fr};
 use crate::kzg_types::FsPoly;
 
 // TODO: probably insert into poly trait
->>>>>>> b0c45b16
 pub fn poly_norm(p: &FsPoly) -> Result<FsPoly, String> {
     let mut ret = p.clone();
     let mut temp_len: usize = ret.coeffs.len();
@@ -43,417 +15,11 @@
     Ok(ret)
 }
 
-<<<<<<< HEAD
-=======
 // TODO: probably insert into poly trait
->>>>>>> b0c45b16
 pub fn poly_quotient_length(dividend: &FsPoly, divisor: &FsPoly) -> Result<usize, String> {
     if dividend.coeffs.len() >= divisor.coeffs.len() {
         return Ok(dividend.coeffs.len() - divisor.coeffs.len() + 1);
     }
 
     Ok(0)
-<<<<<<< HEAD
-}
-
-pub fn poly_long_div(dividend: &FsPoly, divisor: &FsPoly) -> Result<FsPoly, String> {
-    // Dividing by zero is undefined
-    assert!(divisor.coeffs.len() > 0);
-    // The divisor's highest coefficient must be non-zero
-    //CHECK(!fr_is_zero(&divisor->coeffs[divisor->length - 1]));
-    assert!(!divisor.coeffs[divisor.coeffs.len() - 1].is_zero());
-
-    let mut out: FsPoly = FsPoly { coeffs: Vec::default() };
-    //uint64_t a_pos = dividend->length - 1;
-    //uint64_t b_pos = divisor->length - 1;
-    //uint64_t diff = a_pos - b_pos;
-    let mut a_pos = dividend.coeffs.len();
-    let b_pos = divisor.coeffs.len();
-    let mut diff = a_pos - b_pos;
-
-    // Deal with the size of the output polynomial
-    // uint64_t out_length = poly_quotient_length(dividend, divisor);
-    let result = poly_quotient_length(&dividend, &divisor);
-    assert!(result.is_ok());
-    let out_length = result.unwrap();
-
-    // CHECK(out->length >= out_length);
-    assert!(out.coeffs.len() >= out_length);
-
-    // If the divisor is larger than the dividend, the result is zero-length
-    if out_length == 0 {
-        return Ok(out);
-    }
-
-    //fr_t *a;
-    // TRY(new_fr_array(&a, dividend->length));
-    let mut a = vec![FsFr::default(); dividend.coeffs.len()];
-    for i in 0..dividend.coeffs.len() {
-        //a[i] = dividend->coeffs[i];
-        a.push(dividend.coeffs[i]);
-    }
-
-    while diff > 0 {
-        // fr_div(&out->coeffs[diff], &a[a_pos], &divisor->coeffs[b_pos]);
-        let result = fr_div(&a[a_pos], &divisor.coeffs[b_pos]);
-        assert!(result.is_ok());
-        out.coeffs[diff] = result.unwrap();
-
-        //unsafe {
-            for i in 0..(b_pos + 1) {
-                // fr_t tmp;
-                //let mut tmp = FsFr::default();
-                // a[diff + i] -= b[i] * quot
-                // blst_fr_mul(&mut tmp, &out.coeffs[diff], &divisor.coeffs[i]);
-                // blst_fr_sub(&mut a[diff + i], &a[diff + i], &tmp);
-                let tmp = out.coeffs[diff].mul(&divisor.coeffs[i]);
-                a[diff + i] = a[diff + i].sub(&tmp);
-            }
-        //}
-        diff -= 1;
-        a_pos -= 1;
-    }
-    // fr_div(&out->coeffs[0], &a[a_pos], &divisor->coeffs[b_pos]);
-    let result = fr_div(&a[a_pos], &divisor.coeffs[b_pos]);
-    assert!(result.is_ok());
-    out.coeffs[0] = result.unwrap();
-
-    Ok(out)
-}
-
-pub fn poly_flip(input: &FsPoly) -> Result<FsPoly, String> {
-    let mut output = FsPoly { coeffs: Vec::default() };
-    for i in 0..input.coeffs.len() {
-        output.coeffs.push(input.coeffs[input.coeffs.len() - i - 1]);
-    }
-    Ok(output)
-}
-
-pub fn poly_inverse(b: &FsPoly, output_len: usize) -> Result<FsPoly, String> {
-    assert!(b.coeffs.len() > 0);
-    assert!(!b.coeffs[0].is_zero());
-
-    let mut output = FsPoly { coeffs: Vec::default() };
-    // If the input polynomial is constant, the remainder of the series is zero
-    if b.coeffs.len() == 1 {
-        // unsafe {
-        //     blst_fr_eucl_inverse(&mut output.coeffs[0], &b.coeffs[0]);
-        // }
-        output.coeffs[0] = b.coeffs[0].inverse();
-        for i in 1..output_len {
-            output.coeffs[i] = Fr::zero();
-        }
-        return Ok(output);
-    }
-
-    //poly tmp0, tmp1;
-    //fr_t fr_two;
-
-    // uint64_t length = out->length;
-    // uint64_t maxd = length - 1;
-    let maxd = output_len - 1;
-
-    //uint64_t d = 0;
-
-    // Max space for multiplications is (2 * length - 1)
-    // int scale = log2_pow2(next_power_of_two(2 * length - 1));
-    let scale: usize = log2_pow2(next_power_of_two(2 * output_len - 1));
-    // FFTSettings fs;
-    // TRY(new_fft_settings(&fs, scale));
-
-    let fs = FsFFTSettings::new(scale).unwrap();
-
-    // To store intermediate results
-    // TRY(new_poly(&tmp0, length));
-    // TRY(new_poly(&tmp1, length));
-    let mut tmp0 = FsPoly { coeffs: Vec::default() };
-    let mut tmp1 = FsPoly { coeffs: Vec::default() };
-
-    // Base case for d == 0
-    // unsafe {
-    //     blst_fr_eucl_inverse(&mut output.coeffs[0], &b.coeffs[0]);
-    //    }
-    output.coeffs[0] = b.coeffs[0].inverse();
-
-    //output->length = 1;
-
-    let mut d: usize = 0;
-
-    // uint64_t mask = (uint64_t)1 << log2_u64(maxd);
-    let mut mask: usize = 1 << log2_u64(maxd);
-    while mask != 0 {
-        d = 2 * d + (if (maxd & mask) != 0 { 1 } else { 0 });
-        mask = mask >> 1;
-
-        // b.c -> tmp0 (we're using out for c)
-        // tmp0.length = min_u64(d + 1, b->length + output->length - 1);
-        let len_temp;
-        if d + 1 < b.coeffs.len() + output_len - 1 {
-            len_temp = d + 1;
-        } else {
-            len_temp = b.coeffs.len() + output_len - 1
-        }
-
-        // TRY(poly_mul_(&tmp0, b, output, &fs));
-        tmp0 = poly_mul_(&b, &output, &fs, len_temp).unwrap();
-
-        // 2 - b.c -> tmp0
-        for i in 0..tmp0.coeffs.len() {
-            // fr_negate(&tmp0.coeffs[i], &tmp0.coeffs[i]);
-            let cloned_fr = tmp0.coeffs[i].clone();
-            tmp0.coeffs[i] = cloned_fr.negate();
-        }
-        // fr_from_uint64(&fr_two, 2);
-        let fr_two = FsFr::from_u64(2);
-        // unsafe {
-        //     blst_fr_add(&mut tmp0.coeffs[0], &tmp0.coeffs[0], &fr_two);
-        //    }
-        tmp0.coeffs[0] = tmp0.coeffs[0].add(&fr_two);
-
-        
-        // c.(2 - b.c) -> tmp1;
-        // tmp1.length = d + 1;
-        // TRY(poly_mul_(&tmp1, output, &tmp0, &fs));
-        tmp1 = poly_mul_(&output, &tmp0, &fs, d + 1).unwrap();
-
-        // tmp1 -> c
-        // output->length = tmp1.length;
-        for i in 0..tmp1.coeffs.len() {
-            output.coeffs.push(tmp1.coeffs[i]);
-        }
-    }
-    assert!(d + 1 == output_len);
-    Ok(output)
-}
-
-pub fn poly_fast_div(dividend: &FsPoly, divisor: &FsPoly) -> Result<FsPoly, String> {
-
-    // Dividing by zero is undefined
-    assert!(divisor.coeffs.len() > 0);
-
-    // The divisor's highest coefficient must be non-zero
-    assert!(!&divisor.coeffs[divisor.coeffs.len() - 1].is_zero());
-
-    let m: usize = dividend.coeffs.len() - 1;
-    let n: usize = divisor.coeffs.len() - 1;
-
-    // If the divisor is larger than the dividend, the result is zero-length
-    if n > m {
-        return Ok(FsPoly { coeffs: Vec::default() });
-    }
-
-    // Ensure the output poly has enough space allocated
-    //CHECK(out->length >= m - n + 1);
-
-    // Ensure that the divisor is well-formed for the inverse operation
-    assert!(!&divisor.coeffs[divisor.coeffs.len() - 1].is_zero());
-
-    let mut out = FsPoly { coeffs: Vec::default() };
-    // Special case for divisor.length == 1 (it's a constant)
-    if divisor.coeffs.len() == 1 {
-        //out->length = dividend->length;
-        for i in 0..dividend.coeffs.len() {
-            out.coeffs.push(fr_div(&dividend.coeffs[i], &divisor.coeffs[0]).unwrap());
-        }
-        return Ok(out);
-    }
-
-    // poly a_flip, b_flip;
-    let mut a_flip = FsPoly { coeffs: Vec::default() };
-    let mut b_flip = FsPoly { coeffs: Vec::default() };
-
-    // TRY(new_poly(&a_flip, dividend->length));
-    // TRY(new_poly(&b_flip, divisor->length));
-    // TRY(poly_flip(&a_flip, dividend));
-    // TRY(poly_flip(&b_flip, divisor));
-    a_flip = poly_flip(&dividend).unwrap();
-    b_flip = poly_flip(&divisor).unwrap();
-
-    // poly inv_b_flip;
-    let mut inv_b_flip = FsPoly { coeffs: Vec::default() };
-    // TRY(new_poly(&inv_b_flip, m - n + 1));
-    // TRY(poly_inverse(&inv_b_flip, &b_flip));
-    inv_b_flip = poly_inverse(&b_flip, m - n + 1).unwrap();
-
-    // poly q_flip;
-    let mut q_flip = FsPoly { coeffs: Vec::default() };
-    // We need only m - n + 1 coefficients of q_flip
-    // TRY(new_poly(&q_flip, m - n + 1));
-    // TRY(poly_mul(&q_flip, &a_flip, &inv_b_flip));
-
-    q_flip = poly_mul(&a_flip, &inv_b_flip, m - n + 1).unwrap();
-
-    // out->length = m - n + 1;
-    // TRY(poly_flip(out, &q_flip));
-    out = poly_flip(&q_flip).unwrap();
-
-    Ok(out)
-}
-
-pub fn poly_mul_direct(a: &FsPoly, b: &FsPoly, output_len: usize) -> Result<FsPoly, String> {
-
-    //uint64_t a_degree = a->length - 1;
-    //uint64_t b_degree = b->length - 1;
-    let a_degree: usize = a.coeffs.len() - 1;
-    let b_degree: usize = b.coeffs.len() - 1;
-    let mut output = FsPoly { coeffs: Vec::default() };
-
-    for _ in 0..output_len {
-        output.coeffs.push(Fr::zero());
-    }
-
-    // Truncate the output to the length of the output polynomial
-    for i in 0..(a_degree + 1) {
-        let mut j: usize = 0;
-        //unsafe {
-            while j <= b_degree && i + j < output.coeffs.len() {
-                // let mut tmp: FsFr = FsFr::default();
-                // blst_fr_mul(&mut tmp, &a.coeffs[i], &b.coeffs[j]);
-                // blst_fr_add(&mut output.coeffs[i + j], &output.coeffs[i + j], &tmp);
-                let tmp = a.coeffs[i].mul(&b.coeffs[j]);
-                output.coeffs[i + j] = output.coeffs[i + j].add(&tmp);
-
-                j += 1;
-            }
-        //}
-    }
-
-    Ok(output)
-}
-
-pub fn pad(input: &Vec<FsFr>, n_in: usize, n_out: usize) -> Result<Vec<FsFr>, String> {
-    // uint64_t num = min_u64(n_in, n_out);
-    let num: usize = min_u64(n_in, n_out).unwrap();
-    let mut output: Vec<FsFr> = Vec::default();
-    for i in 0..num {
-        output[i] = input[i].clone();
-    }
-    for i in num..n_out {
-        output[i] = FsFr::zero();
-    }
-    Ok(output)
-}
-
-pub fn poly_mul_fft(a: &FsPoly, b: &FsPoly, fs_: Option<&FsFFTSettings>, output_len: usize) -> Result<FsPoly, String> {
-
-    // Truncate a and b so as not to do excess work for the number of coefficients required.
-    // uint64_t a_len = min_u64(a->length, out->length);
-    // uint64_t b_len = min_u64(b->length, out->length);
-    // uint64_t length = next_power_of_two(a_len + b_len - 1);
-
-    let a_len = min_u64(a.coeffs.len(), output_len).unwrap();
-    let b_len = min_u64(a.coeffs.len(), output_len).unwrap();
-    let length = next_power_of_two(a_len + b_len - 1);
-
-    // If the FFT settings are NULL then make a local set, otherwise use the ones passed in.
-    // FFTSettings fs, *fs_p;
-
-    let mut fs = FsFFTSettings::new(0).unwrap();
-    match fs_ {
-        Some(x) => fs = x.clone(),
-        None => {
-            let scale: usize = log2_pow2(length);
-            fs = FsFFTSettings::new(scale).unwrap();
-        }
-    }
-
-    // if (fs_ != NULL) {
-    //     fs_p = fs_;
-    // } else {
-    //     fs_p = &fs;
-    //     int scale = log2_pow2(length); // TODO only good up to length < 32 bits
-    //     TRY(new_fft_settings(fs_p, scale));
-    // }
-
-    // CHECK(length <= fs_p->max_width);
-    assert!(length <= fs.max_width);
-
-    // fr_t *a_pad, *b_pad, *a_fft, *b_fft;
-    let mut a_pad: Vec<FsFr> = Vec::default();
-    let mut b_pad: Vec<FsFr> = Vec::default();
-    let mut a_fft: Vec<FsFr> = Vec::default();
-    let mut b_fft: Vec<FsFr> = Vec::default();
-
-    // TRY(new_fr_array(&a_pad, length));
-    // TRY(new_fr_array(&b_pad, length));
-    a_pad = pad(&a.coeffs, a_len, length).unwrap();
-    b_pad = pad(&b.coeffs, b_len, length).unwrap();
-
-    // TRY(new_fr_array(&a_fft, length));
-    // TRY(new_fr_array(&b_fft, length));
-    // TRY(fft_fr(a_fft, a_pad, false, length, fs_p));
-    // TRY(fft_fr(b_fft, b_pad, false, length, fs_p));
-    //a_fft = fft_fr(&a_pad, false, &fs).unwrap();
-    a_fft = fs.fft_fr(&a_pad, false).unwrap();
-    //b_fft = fft_fr(&b_pad, false, &fs).unwrap();
-    b_fft = fs.fft_fr(&b_pad, false).unwrap();
-
-    // fr_t *ab_fft = a_pad; // reuse the a_pad array
-    // fr_t *ab = b_pad;     // reuse the b_pad array
-    let mut ab_fft: Vec<FsFr> = a_pad.clone();
-    // let mut ab: &Vec<FsFr> = &b_pad;
-
-    //unsafe {
-        for i in 0..length {
-            // blst_fr_mul(&mut ab_fft[i], &a_fft[i], &b_fft[i]);
-            ab_fft[i] = a_fft[i].mul(&b_fft[i]);
-        }
-    //}
-    // TRY(fft_fr(ab, ab_fft, true, length, fs_p));
-    // let ab = &fft_fr(&ab_fft, true, &fs).unwrap();
-    let ab = fs.fft_fr(&ab_fft, true).unwrap();
-
-    // Copy result to output
-    // uint64_t data_len = min_u64(out->length, length);
-    let mut output = FsPoly { coeffs: Vec::default() };
-    let data_len = min_u64(output_len, length).unwrap();
-    for i in 0..data_len {
-        output.coeffs.push(ab[i]);
-    }
-    for _ in data_len..output_len {
-        output.coeffs.push(FsFr::zero());
-    }
-
-    return Ok(output);
-}
-
-pub fn poly_mul_(a: &FsPoly, b: &FsPoly, fs: &FsFFTSettings, output_len: usize) -> Result<FsPoly, String> {
-    if a.coeffs.len() < 64 || b.coeffs.len() < 64 || output_len < 128 { // Tunable parameter
-        return poly_mul_direct(&a, &b, output_len);
-    } else {
-        return poly_mul_fft(a, b, Some(&fs), output_len);
-    }
-}
-
-pub fn poly_mul(a: &FsPoly, b: &FsPoly, output_len: usize) -> Result<FsPoly, String> {
-    let fft_settings = FsFFTSettings::new(0).unwrap();
-    return poly_mul_(&a, &b, &fft_settings, output_len);
-}
-
-pub fn new_poly_div(dividend_: &FsPoly, divisor_: &FsPoly) -> Result<FsPoly, String> {
-
-    //poly dividend = poly_norm(dividend_);
-    let result = poly_norm(dividend_);
-    assert!(result.is_ok());
-    let dividend: FsPoly = result.unwrap();
-
-    //poly divisor = poly_norm(divisor_);
-    let result = poly_norm(divisor_);
-    assert!(result.is_ok());
-    let divisor: FsPoly = result.unwrap();
-
-    //TRY(new_poly(out, poly_quotient_length(&dividend, &divisor)));
-    // let newLength = poly_quotient_length(&dividend, &divisor).unwrap();
-
-    if divisor.coeffs.len() >= dividend.coeffs.len() || divisor.coeffs.len() < 128 { // Tunable paramter
-        let result = poly_long_div(&dividend, &divisor);
-        assert!(result.is_ok());
-        result
-    } else {
-        let result = poly_fast_div(&dividend, &divisor);
-        assert!(result.is_ok());
-        result
-    }
-=======
->>>>>>> b0c45b16
 }