--- conflicted
+++ resolved
@@ -1,4 +1,3 @@
-<<<<<<< HEAD
 use mcl_rust::data_types::fr::Fr;
 use mcl_rust::data_types::fp::Fp;
 use mcl_rust::BlstFr;
@@ -65,79 +64,4 @@
     let converted = fp_from_blst(blst_zero);
 
     assert_eq!(converted, Fp::default());
-=======
-use mcl_rust::data_types::fr::Fr;
-use mcl_rust::data_types::fp::Fp;
-use mcl_rust::BlstFr;
-use mcl_rust::BlstFp;
-use mcl_rust::data_converter::fr_converter::*;
-use mcl_rust::data_converter::fp_converter::*;
-use mcl_rust::mcl_methods::init;
-use mcl_rust::CurveType;
-
-#[test]
-fn convertBlstFrCorrectZero() {
-    let blstZero = BlstFr::default();
-    let converted = frFromBlst(blstZero);
-
-    assert_eq!(converted, Fr::default());
-}
-
-#[test]
-fn convertBlstFrCorrectRandomInts() {
-    assert!(init(CurveType::BLS12_381));
-    for i in 1..6 {
-        let coef: i32 = i * (i * 3);
-        let mut coefU64: u64 = 0;
-        unsafe {
-            coefU64 = coef as u64;
-        }
-        
-        let mut blstFr: BlstFr = BlstFr::default();
-        unsafe {
-            blst::blst_fr_from_uint64(&mut blstFr, &coefU64);
-        }
-        let converted = frFromBlst(blstFr);
-
-        assert_eq!(converted, Fr::from_int(coef));
-    }
-}
-
-#[test]
-fn convertToBlstFrCorrectZero() {
-    let frZero = Fr::default();
-    let converted = frToBlst(frZero);
-
-    assert_eq!(converted, BlstFr::default());
-}
-
-#[test]
-fn convertToBlstFrCorrectRandomInts() {
-    assert!(init(CurveType::BLS12_381));
-    for i in 1..6 {
-        let coef: i32 = i * (i * 3);
-        let mut coefU64: u64 = 0;
-        unsafe {
-            coefU64 = coef as u64;
-        }
-
-        let mut blstFr: BlstFr = BlstFr::default();
-        unsafe {
-            blst::blst_fr_from_uint64(&mut blstFr, &coefU64);
-        }
-
-        let converted = frToBlst(Fr::from_int(coef));
-
-        assert_eq!(blstFr, converted);
-    }
-}
-
-#[test]
-fn convertBlstFpCorrectZero() {
-    assert!(init(CurveType::BLS12_381));
-    let blstZero = BlstFp::default();
-    let converted = fpFromBlst(blstZero);
-
-    assert_eq!(converted, Fp::default());
->>>>>>> 681778a2
 }