<<<<<<< HEAD
use crate::data_types::fr::Fr;
use crate::data_types::fp2::Fp2;
use std::ops::{Add, AddAssign};
use std::ops::{Sub, SubAssign};
use std::mem::MaybeUninit;
use std::os::raw::c_int;
use crate::mcl_methods;

#[link(name = "mcl", kind = "static")]
#[link(name = "mclbn384_256", kind = "static")]
#[link(name = "stdc++")]
#[allow(non_snake_case)]
extern "C" {
    fn mclBnG2_isEqual(x: *const G2, y: *const G2) -> i32;
    fn mclBnG2_isValid(x: *const G2) -> i32;
    fn mclBnG2_isZero(x: *const G2) -> i32;

    fn mclBnG2_setStr(x: *mut G2, buf: *const u8, bufSize: usize, ioMode: i32) -> c_int;
    fn mclBnG2_getStr(buf: *mut u8, maxBufSize: usize, x: *const G2, ioMode: i32) -> usize;
    fn mclBnG2_serialize(buf: *mut u8, maxBufSize: usize, x: *const G2) -> usize;
    fn mclBnG2_deserialize(x: *mut G2, buf: *const u8, bufSize: usize) -> usize;

    fn mclBnG2_add(z: *mut G2, x: *const G2, y: *const G2);
    fn mclBnG2_sub(z: *mut G2, x: *const G2, y: *const G2);
    fn mclBnG2_neg(y: *mut G2, x: *const G2);

    fn mclBnG2_dbl(y: *mut G2, x: *const G2);
    fn mclBnG2_mul(z: *mut G2, x: *const G2, y: *const Fr);
    fn mclBnG2_normalize(y: *mut G2, x: *const G2);
    fn mclBnG2_hashAndMapTo(x: *mut G2, buf: *const u8, bufSize: usize) -> c_int;
}

#[derive(Default, Debug, Clone)]
#[repr(C)]
pub struct G2 {
    pub x: Fp2,
    pub y: Fp2,
    pub z: Fp2,
}
common_impl![G2, mclBnG2_isEqual, mclBnG2_isZero];
is_valid_impl![G2, mclBnG2_isValid];
serialize_impl![
    G2,
    mcl_methods::mclBn_getFpByteSize() * 2,
    mclBnG2_serialize,
    mclBnG2_deserialize
];
str_impl![G2, 1024, mclBnG2_getStr, mclBnG2_setStr];
add_op_impl![G2, mclBnG2_add, mclBnG2_sub, mclBnG2_neg];
ec_impl![
    G2,
    mclBnG2_dbl,
    mclBnG2_mul,
    mclBnG2_normalize,
    mclBnG2_hashAndMapTo
=======
use crate::data_types::fr::Fr;
use crate::data_types::fp::Fp;
use crate::data_types::fp2::Fp2;
use std::ops::{Add, AddAssign};
use std::ops::{Div, DivAssign};
use std::ops::{Mul, MulAssign};
use std::ops::{Sub, SubAssign};
use std::mem::MaybeUninit;
use std::os::raw::c_int;
use crate::mcl_methods;

#[link(name = "mcl", kind = "static")]
#[link(name = "mclbn384_256", kind = "static")]
#[link(name = "stdc++")]
#[allow(non_snake_case)]
extern "C" {
    fn mclBnG2_isEqual(x: *const G2, y: *const G2) -> i32;
    fn mclBnG2_isValid(x: *const G2) -> i32;
    fn mclBnG2_isZero(x: *const G2) -> i32;

    fn mclBnG2_setStr(x: *mut G2, buf: *const u8, bufSize: usize, ioMode: i32) -> c_int;
    fn mclBnG2_getStr(buf: *mut u8, maxBufSize: usize, x: *const G2, ioMode: i32) -> usize;
    fn mclBnG2_serialize(buf: *mut u8, maxBufSize: usize, x: *const G2) -> usize;
    fn mclBnG2_deserialize(x: *mut G2, buf: *const u8, bufSize: usize) -> usize;

    fn mclBnG2_add(z: *mut G2, x: *const G2, y: *const G2);
    fn mclBnG2_sub(z: *mut G2, x: *const G2, y: *const G2);
    fn mclBnG2_neg(y: *mut G2, x: *const G2);

    fn mclBnG2_dbl(y: *mut G2, x: *const G2);
    fn mclBnG2_mul(z: *mut G2, x: *const G2, y: *const Fr);
    fn mclBnG2_normalize(y: *mut G2, x: *const G2);
    fn mclBnG2_hashAndMapTo(x: *mut G2, buf: *const u8, bufSize: usize) -> c_int;
}

#[derive(Default, Debug, Clone)]
#[repr(C)]
pub struct G2 {
    pub x: Fp2,
    pub y: Fp2,
    pub z: Fp2,
}
common_impl![G2, mclBnG2_isEqual, mclBnG2_isZero];
is_valid_impl![G2, mclBnG2_isValid];
serialize_impl![
    G2,
    mcl_methods::mclBn_getFpByteSize() * 2,
    mclBnG2_serialize,
    mclBnG2_deserialize
];
str_impl![G2, 1024, mclBnG2_getStr, mclBnG2_setStr];
add_op_impl![G2, mclBnG2_add, mclBnG2_sub, mclBnG2_neg];
ec_impl![
    G2,
    mclBnG2_dbl,
    mclBnG2_mul,
    mclBnG2_normalize,
    mclBnG2_hashAndMapTo
>>>>>>> 681778a2
];<|MERGE_RESOLUTION|>--- conflicted
+++ resolved
@@ -1,4 +1,3 @@
-<<<<<<< HEAD
 use crate::data_types::fr::Fr;
 use crate::data_types::fp2::Fp2;
 use std::ops::{Add, AddAssign};
@@ -54,64 +53,4 @@
     mclBnG2_mul,
     mclBnG2_normalize,
     mclBnG2_hashAndMapTo
-=======
-use crate::data_types::fr::Fr;
-use crate::data_types::fp::Fp;
-use crate::data_types::fp2::Fp2;
-use std::ops::{Add, AddAssign};
-use std::ops::{Div, DivAssign};
-use std::ops::{Mul, MulAssign};
-use std::ops::{Sub, SubAssign};
-use std::mem::MaybeUninit;
-use std::os::raw::c_int;
-use crate::mcl_methods;
-
-#[link(name = "mcl", kind = "static")]
-#[link(name = "mclbn384_256", kind = "static")]
-#[link(name = "stdc++")]
-#[allow(non_snake_case)]
-extern "C" {
-    fn mclBnG2_isEqual(x: *const G2, y: *const G2) -> i32;
-    fn mclBnG2_isValid(x: *const G2) -> i32;
-    fn mclBnG2_isZero(x: *const G2) -> i32;
-
-    fn mclBnG2_setStr(x: *mut G2, buf: *const u8, bufSize: usize, ioMode: i32) -> c_int;
-    fn mclBnG2_getStr(buf: *mut u8, maxBufSize: usize, x: *const G2, ioMode: i32) -> usize;
-    fn mclBnG2_serialize(buf: *mut u8, maxBufSize: usize, x: *const G2) -> usize;
-    fn mclBnG2_deserialize(x: *mut G2, buf: *const u8, bufSize: usize) -> usize;
-
-    fn mclBnG2_add(z: *mut G2, x: *const G2, y: *const G2);
-    fn mclBnG2_sub(z: *mut G2, x: *const G2, y: *const G2);
-    fn mclBnG2_neg(y: *mut G2, x: *const G2);
-
-    fn mclBnG2_dbl(y: *mut G2, x: *const G2);
-    fn mclBnG2_mul(z: *mut G2, x: *const G2, y: *const Fr);
-    fn mclBnG2_normalize(y: *mut G2, x: *const G2);
-    fn mclBnG2_hashAndMapTo(x: *mut G2, buf: *const u8, bufSize: usize) -> c_int;
-}
-
-#[derive(Default, Debug, Clone)]
-#[repr(C)]
-pub struct G2 {
-    pub x: Fp2,
-    pub y: Fp2,
-    pub z: Fp2,
-}
-common_impl![G2, mclBnG2_isEqual, mclBnG2_isZero];
-is_valid_impl![G2, mclBnG2_isValid];
-serialize_impl![
-    G2,
-    mcl_methods::mclBn_getFpByteSize() * 2,
-    mclBnG2_serialize,
-    mclBnG2_deserialize
-];
-str_impl![G2, 1024, mclBnG2_getStr, mclBnG2_setStr];
-add_op_impl![G2, mclBnG2_add, mclBnG2_sub, mclBnG2_neg];
-ec_impl![
-    G2,
-    mclBnG2_dbl,
-    mclBnG2_mul,
-    mclBnG2_normalize,
-    mclBnG2_hashAndMapTo
->>>>>>> 681778a2
 ];