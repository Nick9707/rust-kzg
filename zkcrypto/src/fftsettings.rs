// gonna have to change ZkFFTSettings to something different, because of lib.rs trait 'ZkFFTSettings'

// use blst::blst_fr as BlstFr;
use crate::consts::*;
use crate::zkfr::blsScalar;
use crate::fft_fr::*;
use crate::utils::is_power_of_two;
use crate::poly::*;

// use blst::blst_fr_from_uint64;
use kzg::{Fr, FFTFr, FFTSettings, FFTSettingsPoly};

#[derive(Clone)]
pub struct ZkFFTSettings {
    pub max_width: usize,
    pub root_of_unity: blsScalar,
    pub expanded_roots_of_unity: Vec<blsScalar>,
    pub reverse_roots_of_unity: Vec<blsScalar>,
}

impl ZkFFTSettings {
<<<<<<< HEAD
    pub fn das_fft_extension_stride(&self, ab: &mut [blsScalar], stride: usize) {
        if ab.len() < 2 {
            return;
        } else if ab.len() == 2 {
            let x = ab[0].add(&ab[1]);
            let y = ab[0].sub(&ab[1]);
            let tmp = y.mul(&self.expanded_roots_of_unity[stride]);

            ab[0] = x.add(&tmp);
            ab[1] = x.sub(&tmp);

            return;
        }else {
            let half = ab.len();
            let halfhalf = half / 2;

            for i in 0..halfhalf{
                let tmp1 = ab[i].add(&ab[halfhalf+i]);
                let tmp2 = ab[i].sub(&ab[halfhalf+i]);
                ab[halfhalf+i] = tmp2.mul(&self.reverse_roots_of_unity[i * 2 * stride]);
                ab[i] = tmp1;
            }

            self.das_fft_extension_stride(&mut ab[..halfhalf], stride * 2);
            self.das_fft_extension_stride(&mut ab[halfhalf..], stride * 2);

            for i in 0..halfhalf{
                let x = ab[i];
                let y = ab[halfhalf+i];
                let y_times_root = y.mul(&self.expanded_roots_of_unity[(1 + 2 * i) * stride]);
                ab[i] = x.add(&y_times_root);
                ab[halfhalf+i] = x.sub(&y_times_root);
            }
        }
    }
}


=======
    pub fn das_fft_extension_stride(&self, vals: &mut [blsScalar], stride: usize) {
        
		if vals.len() < 2 {
            return;
        }
		else if vals.len() == 2 {
            let x = vals[0].add(&vals[1]);
            let y = vals[0].sub(&vals[1]);
            let tmp = y.mul(&self.expanded_roots_of_unity[stride]);

            vals[0] = x.add(&tmp);
            vals[1] = x.sub(&tmp);

            return;
        }else {
            let half = vals.len();
            let half_halved = half / 2;

            for i in 0..half_halved{
                let tmp1 = vals[i].add(&vals[half_halved+i]);
                let tmp2 = vals[i].sub(&vals[half_halved+i]);
                vals[half_halved + i] = tmp2.mul(&self.reverse_roots_of_unity[i * 2 * stride]);
                vals[i] = tmp1;
            }

            self.das_fft_extension_stride(&mut vals[..half_halved], stride * 2);
			
            self.das_fft_extension_stride(&mut vals[half_halved..], stride * 2);

            for i in 0..half_halved{
                let x = vals[i];
                let y = vals[half_halved + i];
                let y_times_root = y.mul(&self.expanded_roots_of_unity[(1 + 2 * i) * stride]);
                vals[i] = x.add(&y_times_root);
                vals[half_halved + i] = x.sub(&y_times_root);
            }
        }
    }
}

>>>>>>> 0d4c664c
impl FFTSettingsPoly<blsScalar, ZPoly, ZkFFTSettings> for ZkFFTSettings {
    fn poly_mul_fft(a: &ZPoly, b: &ZPoly, len: usize, _fs: Option<&ZkFFTSettings>) -> Result<ZPoly, String> {
			
		// for i in 0..3 {	
			// println!("a(fftsettings_mul_fft) = {:?}", a.get_coeff_at(i));
		// }
		// for i in 0..3 {	
			// println!("b(fftsettings_mul_fft) = {:?}", b.get_coeff_at(i));
		// }
		
<<<<<<< HEAD
		poly_mul_fft(len, a, b)
=======
		poly_mul_fft(len, &a, &b)
>>>>>>> 0d4c664c
	}
	
}

impl FFTFr<blsScalar> for ZkFFTSettings {
	
	fn fft_fr(&self, data: &[blsScalar], inverse: bool) -> Result<Vec<blsScalar>, String> {
		if data.len() > self.max_width {
			return Err(String::from( "The supplied list is longer than the available max width",
			));
		}
		else if !is_power_of_two(data.len()) {
			return Err(String::from("A list with power-of-two length is expected"));
		}
	
	// In case more roots are provided with fft_settings, use a larger stride
        let stride = self.max_width / data.len();
        let mut ret = vec![<blsScalar as Fr>::default(); data.len()];

        // Inverse is same as regular, but all constants are reversed and results are divided by n
        // This is a property of the DFT matrix
        let roots = if inverse {
            &self.reverse_roots_of_unity
        } else {
            &self.expanded_roots_of_unity
        };
        fft_fr_fast(&mut ret, data, 1, roots, stride);

        if inverse {
            let mut inv_len: blsScalar = blsScalar::from_u64(data.len() as u64);
            inv_len = inv_len.inverse();
            for i in 0..data.len() {
                ret[i] = ret[i].mul(&inv_len);
            }
        }

        return Ok(ret);
	
	
	}
	
	
}

impl ZkFFTSettings {
	pub fn from_scale(max_scale: usize) -> Result<ZkFFTSettings, String> {
        if max_scale >= SCALE2_ROOT_OF_UNITY.len() {
            return Err(String::from("Scale is expected to be within root of unity matrix row size"));
        }
        let max_width: usize = 1 << max_scale;

        Ok(ZkFFTSettings {
            max_width: max_width,
            ..FFTSettings::default()
        })
    }

}


impl FFTSettings<blsScalar> for ZkFFTSettings {

	fn default() -> ZkFFTSettings {
        ZkFFTSettings {
            max_width: 0,
            root_of_unity: blsScalar::zero(),
            expanded_roots_of_unity: Vec::new(),
            reverse_roots_of_unity: Vec::new(),
        }
    }
	
	fn new(scale: usize) -> Result<ZkFFTSettings, String> {
        if scale >= SCALE2_ROOT_OF_UNITY.len() {
            return Err(String::from("Scale is expected to be within root of unity matrix row size"));
        }

        // max_width = 2 ^ max_scale
        let max_width: usize = 1 << scale;
		//let mut ret = blsScalar::default();
		//blsScalar::from_raw(SCALE2_ROOT_OF_UNITY[scale]);
        let root_of_unity = blsScalar::from_u64_arr(&SCALE2_ROOT_OF_UNITY[scale]);

        // create max_width of roots & store them reversed as well
        let expanded_roots_of_unity = expand_root_of_unity(&root_of_unity, max_width).unwrap();
        let mut reverse_roots_of_unity = expanded_roots_of_unity.clone();
        reverse_roots_of_unity.reverse();

        Ok(ZkFFTSettings {
            max_width,
            root_of_unity,
            expanded_roots_of_unity,
            reverse_roots_of_unity,
        })
    }
	
	fn get_max_width(&self) -> usize {
        self.max_width
    }

    fn get_expanded_roots_of_unity_at(&self, i: usize) -> blsScalar {
        self.expanded_roots_of_unity[i]
    }

    fn get_expanded_roots_of_unity(&self) -> &[blsScalar] {
        &self.expanded_roots_of_unity
    }

    fn get_reverse_roots_of_unity_at(&self, i: usize) -> blsScalar {
        self.reverse_roots_of_unity[i]
    }

    fn get_reversed_roots_of_unity(&self) -> &[blsScalar] {
        &self.reverse_roots_of_unity
    }
}


pub fn new_fft_settings(_max_scale: usize) -> ZkFFTSettings {
    ZkFFTSettings::default()
}
<|MERGE_RESOLUTION|>--- conflicted
+++ resolved
@@ -1,237 +1,192 @@
-// gonna have to change ZkFFTSettings to something different, because of lib.rs trait 'ZkFFTSettings'
-
-// use blst::blst_fr as BlstFr;
-use crate::consts::*;
-use crate::zkfr::blsScalar;
-use crate::fft_fr::*;
-use crate::utils::is_power_of_two;
-use crate::poly::*;
-
-// use blst::blst_fr_from_uint64;
-use kzg::{Fr, FFTFr, FFTSettings, FFTSettingsPoly};
-
-#[derive(Clone)]
-pub struct ZkFFTSettings {
-    pub max_width: usize,
-    pub root_of_unity: blsScalar,
-    pub expanded_roots_of_unity: Vec<blsScalar>,
-    pub reverse_roots_of_unity: Vec<blsScalar>,
-}
-
-impl ZkFFTSettings {
-<<<<<<< HEAD
-    pub fn das_fft_extension_stride(&self, ab: &mut [blsScalar], stride: usize) {
-        if ab.len() < 2 {
-            return;
-        } else if ab.len() == 2 {
-            let x = ab[0].add(&ab[1]);
-            let y = ab[0].sub(&ab[1]);
-            let tmp = y.mul(&self.expanded_roots_of_unity[stride]);
-
-            ab[0] = x.add(&tmp);
-            ab[1] = x.sub(&tmp);
-
-            return;
-        }else {
-            let half = ab.len();
-            let halfhalf = half / 2;
-
-            for i in 0..halfhalf{
-                let tmp1 = ab[i].add(&ab[halfhalf+i]);
-                let tmp2 = ab[i].sub(&ab[halfhalf+i]);
-                ab[halfhalf+i] = tmp2.mul(&self.reverse_roots_of_unity[i * 2 * stride]);
-                ab[i] = tmp1;
-            }
-
-            self.das_fft_extension_stride(&mut ab[..halfhalf], stride * 2);
-            self.das_fft_extension_stride(&mut ab[halfhalf..], stride * 2);
-
-            for i in 0..halfhalf{
-                let x = ab[i];
-                let y = ab[halfhalf+i];
-                let y_times_root = y.mul(&self.expanded_roots_of_unity[(1 + 2 * i) * stride]);
-                ab[i] = x.add(&y_times_root);
-                ab[halfhalf+i] = x.sub(&y_times_root);
-            }
-        }
-    }
-}
-
-
-=======
-    pub fn das_fft_extension_stride(&self, vals: &mut [blsScalar], stride: usize) {
-        
-		if vals.len() < 2 {
-            return;
-        }
-		else if vals.len() == 2 {
-            let x = vals[0].add(&vals[1]);
-            let y = vals[0].sub(&vals[1]);
-            let tmp = y.mul(&self.expanded_roots_of_unity[stride]);
-
-            vals[0] = x.add(&tmp);
-            vals[1] = x.sub(&tmp);
-
-            return;
-        }else {
-            let half = vals.len();
-            let half_halved = half / 2;
-
-            for i in 0..half_halved{
-                let tmp1 = vals[i].add(&vals[half_halved+i]);
-                let tmp2 = vals[i].sub(&vals[half_halved+i]);
-                vals[half_halved + i] = tmp2.mul(&self.reverse_roots_of_unity[i * 2 * stride]);
-                vals[i] = tmp1;
-            }
-
-            self.das_fft_extension_stride(&mut vals[..half_halved], stride * 2);
-			
-            self.das_fft_extension_stride(&mut vals[half_halved..], stride * 2);
-
-            for i in 0..half_halved{
-                let x = vals[i];
-                let y = vals[half_halved + i];
-                let y_times_root = y.mul(&self.expanded_roots_of_unity[(1 + 2 * i) * stride]);
-                vals[i] = x.add(&y_times_root);
-                vals[half_halved + i] = x.sub(&y_times_root);
-            }
-        }
-    }
-}
-
->>>>>>> 0d4c664c
-impl FFTSettingsPoly<blsScalar, ZPoly, ZkFFTSettings> for ZkFFTSettings {
-    fn poly_mul_fft(a: &ZPoly, b: &ZPoly, len: usize, _fs: Option<&ZkFFTSettings>) -> Result<ZPoly, String> {
-			
-		// for i in 0..3 {	
-			// println!("a(fftsettings_mul_fft) = {:?}", a.get_coeff_at(i));
-		// }
-		// for i in 0..3 {	
-			// println!("b(fftsettings_mul_fft) = {:?}", b.get_coeff_at(i));
-		// }
-		
-<<<<<<< HEAD
-		poly_mul_fft(len, a, b)
-=======
-		poly_mul_fft(len, &a, &b)
->>>>>>> 0d4c664c
-	}
-	
-}
-
-impl FFTFr<blsScalar> for ZkFFTSettings {
-	
-	fn fft_fr(&self, data: &[blsScalar], inverse: bool) -> Result<Vec<blsScalar>, String> {
-		if data.len() > self.max_width {
-			return Err(String::from( "The supplied list is longer than the available max width",
-			));
-		}
-		else if !is_power_of_two(data.len()) {
-			return Err(String::from("A list with power-of-two length is expected"));
-		}
-	
-	// In case more roots are provided with fft_settings, use a larger stride
-        let stride = self.max_width / data.len();
-        let mut ret = vec![<blsScalar as Fr>::default(); data.len()];
-
-        // Inverse is same as regular, but all constants are reversed and results are divided by n
-        // This is a property of the DFT matrix
-        let roots = if inverse {
-            &self.reverse_roots_of_unity
-        } else {
-            &self.expanded_roots_of_unity
-        };
-        fft_fr_fast(&mut ret, data, 1, roots, stride);
-
-        if inverse {
-            let mut inv_len: blsScalar = blsScalar::from_u64(data.len() as u64);
-            inv_len = inv_len.inverse();
-            for i in 0..data.len() {
-                ret[i] = ret[i].mul(&inv_len);
-            }
-        }
-
-        return Ok(ret);
-	
-	
-	}
-	
-	
-}
-
-impl ZkFFTSettings {
-	pub fn from_scale(max_scale: usize) -> Result<ZkFFTSettings, String> {
-        if max_scale >= SCALE2_ROOT_OF_UNITY.len() {
-            return Err(String::from("Scale is expected to be within root of unity matrix row size"));
-        }
-        let max_width: usize = 1 << max_scale;
-
-        Ok(ZkFFTSettings {
-            max_width: max_width,
-            ..FFTSettings::default()
-        })
-    }
-
-}
-
-
-impl FFTSettings<blsScalar> for ZkFFTSettings {
-
-	fn default() -> ZkFFTSettings {
-        ZkFFTSettings {
-            max_width: 0,
-            root_of_unity: blsScalar::zero(),
-            expanded_roots_of_unity: Vec::new(),
-            reverse_roots_of_unity: Vec::new(),
-        }
-    }
-	
-	fn new(scale: usize) -> Result<ZkFFTSettings, String> {
-        if scale >= SCALE2_ROOT_OF_UNITY.len() {
-            return Err(String::from("Scale is expected to be within root of unity matrix row size"));
-        }
-
-        // max_width = 2 ^ max_scale
-        let max_width: usize = 1 << scale;
-		//let mut ret = blsScalar::default();
-		//blsScalar::from_raw(SCALE2_ROOT_OF_UNITY[scale]);
-        let root_of_unity = blsScalar::from_u64_arr(&SCALE2_ROOT_OF_UNITY[scale]);
-
-        // create max_width of roots & store them reversed as well
-        let expanded_roots_of_unity = expand_root_of_unity(&root_of_unity, max_width).unwrap();
-        let mut reverse_roots_of_unity = expanded_roots_of_unity.clone();
-        reverse_roots_of_unity.reverse();
-
-        Ok(ZkFFTSettings {
-            max_width,
-            root_of_unity,
-            expanded_roots_of_unity,
-            reverse_roots_of_unity,
-        })
-    }
-	
-	fn get_max_width(&self) -> usize {
-        self.max_width
-    }
-
-    fn get_expanded_roots_of_unity_at(&self, i: usize) -> blsScalar {
-        self.expanded_roots_of_unity[i]
-    }
-
-    fn get_expanded_roots_of_unity(&self) -> &[blsScalar] {
-        &self.expanded_roots_of_unity
-    }
-
-    fn get_reverse_roots_of_unity_at(&self, i: usize) -> blsScalar {
-        self.reverse_roots_of_unity[i]
-    }
-
-    fn get_reversed_roots_of_unity(&self) -> &[blsScalar] {
-        &self.reverse_roots_of_unity
-    }
-}
-
-
-pub fn new_fft_settings(_max_scale: usize) -> ZkFFTSettings {
-    ZkFFTSettings::default()
-}
+// gonna have to change ZkFFTSettings to something different, because of lib.rs trait 'ZkFFTSettings'
+
+// use blst::blst_fr as BlstFr;
+use crate::consts::*;
+use crate::zkfr::blsScalar;
+use crate::fft_fr::*;
+use crate::utils::is_power_of_two;
+use crate::poly::*;
+
+// use blst::blst_fr_from_uint64;
+use kzg::{Fr, FFTFr, FFTSettings, FFTSettingsPoly};
+
+#[derive(Clone)]
+pub struct ZkFFTSettings {
+    pub max_width: usize,
+    pub root_of_unity: blsScalar,
+    pub expanded_roots_of_unity: Vec<blsScalar>,
+    pub reverse_roots_of_unity: Vec<blsScalar>,
+}
+
+impl ZkFFTSettings {
+    pub fn das_fft_extension_stride(&self, vals: &mut [blsScalar], stride: usize) {
+
+		if vals.len() < 2 {
+            return;
+        }
+		else if vals.len() == 2 {
+            let x = vals[0].add(&vals[1]);
+            let y = vals[0].sub(&vals[1]);
+            let tmp = y.mul(&self.expanded_roots_of_unity[stride]);
+
+            vals[0] = x.add(&tmp);
+            vals[1] = x.sub(&tmp);
+
+            return;
+        }else {
+            let half = vals.len();
+            let half_halved = half / 2;
+
+            for i in 0..half_halved{
+                let tmp1 = vals[i].add(&vals[half_halved+i]);
+                let tmp2 = vals[i].sub(&vals[half_halved+i]);
+                vals[half_halved + i] = tmp2.mul(&self.reverse_roots_of_unity[i * 2 * stride]);
+                vals[i] = tmp1;
+            }
+
+            self.das_fft_extension_stride(&mut vals[..half_halved], stride * 2);
+
+            self.das_fft_extension_stride(&mut vals[half_halved..], stride * 2);
+
+            for i in 0..half_halved{
+                let x = vals[i];
+                let y = vals[half_halved + i];
+                let y_times_root = y.mul(&self.expanded_roots_of_unity[(1 + 2 * i) * stride]);
+                vals[i] = x.add(&y_times_root);
+                vals[half_halved + i] = x.sub(&y_times_root);
+            }
+        }
+    }
+}
+
+impl FFTSettingsPoly<blsScalar, ZPoly, ZkFFTSettings> for ZkFFTSettings {
+    fn poly_mul_fft(a: &ZPoly, b: &ZPoly, len: usize, _fs: Option<&ZkFFTSettings>) -> Result<ZPoly, String> {
+
+		// for i in 0..3 {
+			// println!("a(fftsettings_mul_fft) = {:?}", a.get_coeff_at(i));
+		// }
+		// for i in 0..3 {
+			// println!("b(fftsettings_mul_fft) = {:?}", b.get_coeff_at(i));
+		// }
+
+		poly_mul_fft(len, &a, &b)
+	}
+
+}
+
+impl FFTFr<blsScalar> for ZkFFTSettings {
+
+	fn fft_fr(&self, data: &[blsScalar], inverse: bool) -> Result<Vec<blsScalar>, String> {
+		if data.len() > self.max_width {
+			return Err(String::from( "The supplied list is longer than the available max width",
+			));
+		}
+		else if !is_power_of_two(data.len()) {
+			return Err(String::from("A list with power-of-two length is expected"));
+		}
+
+	// In case more roots are provided with fft_settings, use a larger stride
+        let stride = self.max_width / data.len();
+        let mut ret = vec![<blsScalar as Fr>::default(); data.len()];
+
+        // Inverse is same as regular, but all constants are reversed and results are divided by n
+        // This is a property of the DFT matrix
+        let roots = if inverse {
+            &self.reverse_roots_of_unity
+        } else {
+            &self.expanded_roots_of_unity
+        };
+        fft_fr_fast(&mut ret, data, 1, roots, stride);
+
+        if inverse {
+            let mut inv_len: blsScalar = blsScalar::from_u64(data.len() as u64);
+            inv_len = inv_len.inverse();
+            for i in 0..data.len() {
+                ret[i] = ret[i].mul(&inv_len);
+            }
+        }
+
+        return Ok(ret);
+
+
+	}
+
+
+}
+
+impl ZkFFTSettings {
+	pub fn from_scale(max_scale: usize) -> Result<ZkFFTSettings, String> {
+        if max_scale >= SCALE2_ROOT_OF_UNITY.len() {
+            return Err(String::from("Scale is expected to be within root of unity matrix row size"));
+        }
+        let max_width: usize = 1 << max_scale;
+
+        Ok(ZkFFTSettings {
+            max_width: max_width,
+            ..FFTSettings::default()
+        })
+    }
+
+}
+
+
+impl FFTSettings<blsScalar> for ZkFFTSettings {
+
+	fn default() -> ZkFFTSettings {
+        ZkFFTSettings {
+            max_width: 0,
+            root_of_unity: blsScalar::zero(),
+            expanded_roots_of_unity: Vec::new(),
+            reverse_roots_of_unity: Vec::new(),
+        }
+    }
+
+	fn new(scale: usize) -> Result<ZkFFTSettings, String> {
+        if scale >= SCALE2_ROOT_OF_UNITY.len() {
+            return Err(String::from("Scale is expected to be within root of unity matrix row size"));
+        }
+
+        // max_width = 2 ^ max_scale
+        let max_width: usize = 1 << scale;
+		//let mut ret = blsScalar::default();
+		//blsScalar::from_raw(SCALE2_ROOT_OF_UNITY[scale]);
+        let root_of_unity = blsScalar::from_u64_arr(&SCALE2_ROOT_OF_UNITY[scale]);
+
+        // create max_width of roots & store them reversed as well
+        let expanded_roots_of_unity = expand_root_of_unity(&root_of_unity, max_width).unwrap();
+        let mut reverse_roots_of_unity = expanded_roots_of_unity.clone();
+        reverse_roots_of_unity.reverse();
+
+        Ok(ZkFFTSettings {
+            max_width,
+            root_of_unity,
+            expanded_roots_of_unity,
+            reverse_roots_of_unity,
+        })
+    }
+
+	fn get_max_width(&self) -> usize {
+        self.max_width
+    }
+
+    fn get_expanded_roots_of_unity_at(&self, i: usize) -> blsScalar {
+        self.expanded_roots_of_unity[i]
+    }
+
+    fn get_expanded_roots_of_unity(&self) -> &[blsScalar] {
+        &self.expanded_roots_of_unity
+    }
+
+    fn get_reverse_roots_of_unity_at(&self, i: usize) -> blsScalar {
+        self.reverse_roots_of_unity[i]
+    }
+
+    fn get_reversed_roots_of_unity(&self) -> &[blsScalar] {
+        &self.reverse_roots_of_unity
+    }
+}
+
+
+pub fn new_fft_settings(_max_scale: usize) -> ZkFFTSettings {
+    ZkFFTSettings::default()
+}