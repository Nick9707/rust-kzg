use kzg::{FFTFr, FFTSettings, Fr, FFTG1, G1};

pub fn compare_ft_fft<TFr: Fr, TG1: G1, TFFTSettings: FFTSettings<TFr> + FFTG1<TG1>>(
    fft_g1_slow: &dyn Fn(&mut [TG1], &[TG1], usize, &[TFr], usize),
    fft_g1_fast: &dyn Fn(&mut [TG1], &[TG1], usize, &[TFr], usize),
<<<<<<< HEAD
    make_data: &dyn Fn(usize) -> Vec<TG1>,
=======
    make_data: &dyn Fn(usize) -> Vec<TG1>
>>>>>>> c6f3ee12
) {
    let size: usize = 6;
    let fs = TFFTSettings::new(size).unwrap();
    assert_eq!(fs.get_max_width(), 2 << size - 1);

    let data = make_data(fs.get_max_width());
    let stride = fs.get_max_width() / data.len();

    let mut fast = vec![TG1::default(); data.len()];
    let mut slow = vec![TG1::default(); data.len()];

<<<<<<< HEAD
    fft_g1_fast(
        &mut fast,
        &data,
        1,
        fs.get_expanded_roots_of_unity(),
        stride,
    );
    fft_g1_slow(
        &mut slow,
        &data,
        1,
        fs.get_expanded_roots_of_unity(),
        stride,
    );
=======
    fft_g1_fast(&mut fast, &data, 1, fs.get_expanded_roots_of_unity(), stride);
    fft_g1_slow(&mut slow, &data, 1, fs.get_expanded_roots_of_unity(), stride);
>>>>>>> c6f3ee12

    for i in 0..fs.get_max_width() {
        assert!(fast[i].equals(&slow[i]));
    }
}

pub fn roundtrip_fft<TFr: Fr, TG1: G1, TFFTSettings: FFTSettings<TFr> + FFTG1<TG1>>(
    make_data: &dyn Fn(usize) -> Vec<TG1>,
) {
    let size: usize = 10;
    let fs = TFFTSettings::new(size).unwrap();
    assert_eq!(fs.get_max_width(), 2 << size - 1);

    // Make data
    let expected = make_data(fs.get_max_width());
    let mut data = make_data(fs.get_max_width());

    // Forward and reverse FFT
    let coeffs = fs.fft_g1(&data, false).unwrap();
    assert_eq!(coeffs.len(), 2 << size - 1);
    data = fs.fft_g1(&coeffs, true).unwrap();
    assert_eq!(data.len(), 2 << size - 1);

    // Verify that the result is still ascending values of i
    for i in 0..fs.get_max_width() {
        assert!(expected[i].equals(&data[i]));
    }
}

pub fn stride_fft<TFr: Fr, TG1: G1, TFFTSettings: FFTSettings<TFr> + FFTG1<TG1>>(
    make_data: &dyn Fn(usize) -> Vec<TG1>,
) {
    let size1: usize = 9;
    let size2: usize = 12;
    let width: u64 = if size1 < size2 {
        1 << size1
    } else {
        1 << size2
    };

    let fs1 = TFFTSettings::new(size1).unwrap();
    assert_eq!(fs1.get_max_width(), 2 << size1 - 1);
    let fs2 = TFFTSettings::new(size2).unwrap();
    assert_eq!(fs2.get_max_width(), 2 << size2 - 1);

    let data = make_data(width as usize);

    let coeffs1 = fs1.fft_g1(&data, false).unwrap();
    assert_eq!(coeffs1.len(), width as usize);
    let coeffs2 = fs2.fft_g1(&data, false).unwrap();
    assert_eq!(coeffs2.len(), width as usize);

    for i in 0..width {
        assert!(coeffs1[i as usize].equals(&coeffs2[i as usize]));
    }
}

pub fn compare_sft_fft<TFr: Fr, TG1: G1, TFFTSettings: FFTSettings<TFr> + FFTFr<TFr>>(
    fft_g1_slow: &dyn Fn(&mut [TG1], &[TG1], usize, &[TFr], usize, usize),
    fft_g1_fast: &dyn Fn(&mut [TG1], &[TG1], usize, &[TFr], usize, usize),
    make_data: &dyn Fn(usize) -> Vec<TG1>,
) {
    let size: usize = 6;
    let fft_settings = TFFTSettings::new(size).unwrap();
    let mut slow = vec![TG1::default(); fft_settings.get_max_width()];
    let mut fast = vec![TG1::default(); fft_settings.get_max_width()];
    let data = make_data(fft_settings.get_max_width());

    fft_g1_slow(
        &mut slow,
        &data,
        1,
        fft_settings.get_expanded_roots_of_unity(),
        1,
        fft_settings.get_max_width(),
    );
    fft_g1_fast(
        &mut fast,
        &data,
        1,
        fft_settings.get_expanded_roots_of_unity(),
        1,
        fft_settings.get_max_width(),
    );

    for i in 0..fft_settings.get_max_width() {
        assert!(slow[i].equals(&fast[i]));
    }
}<|MERGE_RESOLUTION|>--- conflicted
+++ resolved
@@ -3,11 +3,7 @@
 pub fn compare_ft_fft<TFr: Fr, TG1: G1, TFFTSettings: FFTSettings<TFr> + FFTG1<TG1>>(
     fft_g1_slow: &dyn Fn(&mut [TG1], &[TG1], usize, &[TFr], usize),
     fft_g1_fast: &dyn Fn(&mut [TG1], &[TG1], usize, &[TFr], usize),
-<<<<<<< HEAD
-    make_data: &dyn Fn(usize) -> Vec<TG1>,
-=======
     make_data: &dyn Fn(usize) -> Vec<TG1>
->>>>>>> c6f3ee12
 ) {
     let size: usize = 6;
     let fs = TFFTSettings::new(size).unwrap();
@@ -19,25 +15,8 @@
     let mut fast = vec![TG1::default(); data.len()];
     let mut slow = vec![TG1::default(); data.len()];
 
-<<<<<<< HEAD
-    fft_g1_fast(
-        &mut fast,
-        &data,
-        1,
-        fs.get_expanded_roots_of_unity(),
-        stride,
-    );
-    fft_g1_slow(
-        &mut slow,
-        &data,
-        1,
-        fs.get_expanded_roots_of_unity(),
-        stride,
-    );
-=======
     fft_g1_fast(&mut fast, &data, 1, fs.get_expanded_roots_of_unity(), stride);
     fft_g1_slow(&mut slow, &data, 1, fs.get_expanded_roots_of_unity(), stride);
->>>>>>> c6f3ee12
 
     for i in 0..fs.get_max_width() {
         assert!(fast[i].equals(&slow[i]));
@@ -98,7 +77,7 @@
 pub fn compare_sft_fft<TFr: Fr, TG1: G1, TFFTSettings: FFTSettings<TFr> + FFTFr<TFr>>(
     fft_g1_slow: &dyn Fn(&mut [TG1], &[TG1], usize, &[TFr], usize, usize),
     fft_g1_fast: &dyn Fn(&mut [TG1], &[TG1], usize, &[TFr], usize, usize),
-    make_data: &dyn Fn(usize) -> Vec<TG1>,
+    make_data: &dyn Fn(usize) -> Vec<TG1>
 ) {
     let size: usize = 6;
     let fft_settings = TFFTSettings::new(size).unwrap();
@@ -106,24 +85,10 @@
     let mut fast = vec![TG1::default(); fft_settings.get_max_width()];
     let data = make_data(fft_settings.get_max_width());
 
-    fft_g1_slow(
-        &mut slow,
-        &data,
-        1,
-        fft_settings.get_expanded_roots_of_unity(),
-        1,
-        fft_settings.get_max_width(),
-    );
-    fft_g1_fast(
-        &mut fast,
-        &data,
-        1,
-        fft_settings.get_expanded_roots_of_unity(),
-        1,
-        fft_settings.get_max_width(),
-    );
+    fft_g1_slow(&mut slow, &data, 1, fft_settings.get_expanded_roots_of_unity(), 1, fft_settings.get_max_width());
+    fft_g1_fast(&mut fast, &data, 1, fft_settings.get_expanded_roots_of_unity(), 1, fft_settings.get_max_width());
 
     for i in 0..fft_settings.get_max_width() {
         assert!(slow[i].equals(&fast[i]));
     }
-}+}
