--- conflicted
+++ resolved
@@ -2,13 +2,9 @@
 use kzg::Fr;
 
 fn criterion_benchmark(c: &mut Criterion) {
-<<<<<<< HEAD
     c.bench_function("add_fr", |b| b.iter(||
         kzg::finite::add_fr(black_box(kzg::Fr::default()),
                             black_box(kzg::Fr::default()))));
-=======
-    c.bench_function("add_fr", |b| b.iter(|| Fr::add(black_box(Fr::default()), black_box(Fr::default()))));
->>>>>>> d12c404d
 }
 
 criterion_group!(benches, criterion_benchmark);
