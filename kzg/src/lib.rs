--- conflicted
+++ resolved
@@ -52,13 +52,6 @@
 
     fn rand() -> Self;
 
-<<<<<<< HEAD
-    fn add_or_double(&mut self, b: &Self) -> Self;
-
-    fn equals(&self, b: &Self) -> bool;
-
-    fn div(&self, b: &Self) -> Result<Self, String>;
-=======
     fn add_or_double(&self, b: &Self) -> Self;
 
     fn equals(&self, b: &Self) -> bool;
@@ -66,7 +59,6 @@
     fn mul(&self, b: &Coeff) -> Self;
 
     fn sub(&self, b: &Self) -> Self;
->>>>>>> 166c186e
 
     // Other teams, aside from the c-kzg bindings team, may as well leave its body empty
     fn destroy(&mut self);
