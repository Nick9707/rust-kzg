--- conflicted
+++ resolved
@@ -102,11 +102,7 @@
 
     fn unscale(&mut self);
 
-<<<<<<< HEAD
-    fn inverse(&mut self, p: *mut Self) -> Result<(), String>;
-=======
     fn inverse(&mut self, new_len: usize) -> Result<Self, String>;
->>>>>>> abcc3e95
 
     fn div(&mut self, x: &Self) -> Result<Self, String>;
 
